# PAM interface in python, launches compare.py

# Import required modules
import subprocess
import os
import glob
import syslog

# pam-python is running python 2, so we use the old module here
import ConfigParser

# Read config from disk
config = ConfigParser.ConfigParser()
config.read(os.path.dirname(os.path.abspath(__file__)) + "/config.ini")


def doAuth(pamh):
	"""Starts authentication in a seperate process"""

	# Abort is Howdy is disabled
	if config.getboolean("core", "disabled"):
		return pamh.PAM_AUTHINFO_UNAVAIL

	# Abort if we're in a remote SSH env
	if config.getboolean("core", "ignore_ssh"):
		if "SSH_CONNECTION" in os.environ or "SSH_CLIENT" in os.environ or "SSHD_OPTS" in os.environ:
			return pamh.PAM_AUTHINFO_UNAVAIL

	# Abort if lid is closed
	if config.getboolean("core", "ignore_closed_lid"):
		if any("closed" in open(f).read() for f in glob.glob("/proc/acpi/button/lid/*/state")):
			return pamh.PAM_AUTHINFO_UNAVAIL

	# Set up syslog
	syslog.openlog("[HOWDY]", 0, syslog.LOG_AUTH)

	# Alert the user that we are doing face detection
	if config.getboolean("core", "detection_notice"):
		pamh.conversation(pamh.Message(pamh.PAM_TEXT_INFO, "Attempting face detection"))

<<<<<<< HEAD
	syslog.syslog(syslog.LOG_INFO, "Attempting facial authentication for user " + pamh.get_user())
=======
	syslog.syslog(syslog.LOG_INFO | syslog.LOG_AUTH, "[HOWDY] Attempting facial authentication for user " + pamh.get_user())
>>>>>>> 35da11f9

	# Run compare as python3 subprocess to circumvent python version and import issues
	status = subprocess.call(["/usr/bin/python3", os.path.dirname(os.path.abspath(__file__)) + "/compare.py", pamh.get_user()])

	# Status 10 means we couldn't find any face models
	if status == 10:
		if not config.getboolean("core", "suppress_unknown"):
			pamh.conversation(pamh.Message(pamh.PAM_ERROR_MSG, "No face model known"))

<<<<<<< HEAD
		syslog.syslog(syslog.LOG_ERR, "Failure, no face model known")
		syslog.closelog()
=======
		syslog.syslog(syslog.LOG_NOTICE | syslog.LOG_AUTH, "[HOWDY] Failure, no face model known")
>>>>>>> 35da11f9
		return pamh.PAM_USER_UNKNOWN

	# Status 11 means we exceded the maximum retry count
	elif status == 11:
		pamh.conversation(pamh.Message(pamh.PAM_ERROR_MSG, "Face detection timeout reached"))
<<<<<<< HEAD
		syslog.syslog(syslog.LOG_WARNING, "Failure, timeout reached")
		syslog.closelog()
=======
		syslog.syslog(syslog.LOG_INFO | syslog.LOG_AUTH, "[HOWDY] Failure, timeout reached")
>>>>>>> 35da11f9
		return pamh.PAM_AUTH_ERR

	# Status 12 means we aborted
	elif status == 12:
<<<<<<< HEAD
		syslog.syslog(syslog.LOG_ERR, "Failure, general abort")
		syslog.closelog()
=======
		syslog.syslog(syslog.LOG_INFO | syslog.LOG_AUTH, "[HOWDY] Failure, general abort")
>>>>>>> 35da11f9
		return pamh.PAM_AUTH_ERR

	# Status 13 means the image was too dark
	elif status == 13:
<<<<<<< HEAD
		syslog.syslog(syslog.LOG_WARNING, "Failure, image too dark")
		syslog.closelog()
=======
		syslog.syslog(syslog.LOG_INFO | syslog.LOG_AUTH, "[HOWDY] Failure, image too dark")
>>>>>>> 35da11f9
		pamh.conversation(pamh.Message(pamh.PAM_ERROR_MSG, "Face detection image too dark"))
		return pamh.PAM_AUTH_ERR
	# Status 0 is a successful exit
	elif status == 0:
		# Show the success message if it isn't suppressed
		if not config.getboolean("core", "no_confirmation"):
			pamh.conversation(pamh.Message(pamh.PAM_TEXT_INFO, "Identified face as " + pamh.get_user()))

<<<<<<< HEAD
		syslog.syslog(syslog.LOG_INFO, "Login approved")
		syslog.closelog()
=======
		syslog.syslog(syslog.LOG_INFO | syslog.LOG_AUTH, "[HOWDY] Login approved")
>>>>>>> 35da11f9
		return pamh.PAM_SUCCESS

	# Otherwise, we can't discribe what happend but it wasn't successful
	pamh.conversation(pamh.Message(pamh.PAM_ERROR_MSG, "Unknown error: " + str(status)))
<<<<<<< HEAD
	syslog.syslog(syslog.LOG_ERR, "Failure, unknown error" + str(status))
	syslog.closelog()
=======
	syslog.syslog(syslog.LOG_INFO | syslog.LOG_AUTH, "[HOWDY] Failure, unknown error" + str(status))
>>>>>>> 35da11f9
	return pamh.PAM_SYSTEM_ERR


def pam_sm_authenticate(pamh, flags, args):
	"""Called by PAM when the user wants to authenticate, in sudo for example"""
	return doAuth(pamh)


def pam_sm_open_session(pamh, flags, args):
	"""Called when starting a session, such as su"""
	return doAuth(pamh)


def pam_sm_close_session(pamh, flags, argv):
	"""We don't need to clean anyting up at the end of a session, so returns true"""
	return pamh.PAM_SUCCESS


def pam_sm_setcred(pamh, flags, argv):
	"""We don't need set any credentials, so returns true"""
	return pamh.PAM_SUCCESS<|MERGE_RESOLUTION|>--- conflicted
+++ resolved
@@ -38,11 +38,7 @@
 	if config.getboolean("core", "detection_notice"):
 		pamh.conversation(pamh.Message(pamh.PAM_TEXT_INFO, "Attempting face detection"))
 
-<<<<<<< HEAD
 	syslog.syslog(syslog.LOG_INFO, "Attempting facial authentication for user " + pamh.get_user())
-=======
-	syslog.syslog(syslog.LOG_INFO | syslog.LOG_AUTH, "[HOWDY] Attempting facial authentication for user " + pamh.get_user())
->>>>>>> 35da11f9
 
 	# Run compare as python3 subprocess to circumvent python version and import issues
 	status = subprocess.call(["/usr/bin/python3", os.path.dirname(os.path.abspath(__file__)) + "/compare.py", pamh.get_user()])
@@ -52,43 +48,27 @@
 		if not config.getboolean("core", "suppress_unknown"):
 			pamh.conversation(pamh.Message(pamh.PAM_ERROR_MSG, "No face model known"))
 
-<<<<<<< HEAD
-		syslog.syslog(syslog.LOG_ERR, "Failure, no face model known")
+		syslog.syslog(syslog.LOG_NOTICE, "Failure, no face model known")
 		syslog.closelog()
-=======
-		syslog.syslog(syslog.LOG_NOTICE | syslog.LOG_AUTH, "[HOWDY] Failure, no face model known")
->>>>>>> 35da11f9
 		return pamh.PAM_USER_UNKNOWN
 
 	# Status 11 means we exceded the maximum retry count
 	elif status == 11:
 		pamh.conversation(pamh.Message(pamh.PAM_ERROR_MSG, "Face detection timeout reached"))
-<<<<<<< HEAD
-		syslog.syslog(syslog.LOG_WARNING, "Failure, timeout reached")
+		syslog.syslog(syslog.LOG_INFO, "Failure, timeout reached")
 		syslog.closelog()
-=======
-		syslog.syslog(syslog.LOG_INFO | syslog.LOG_AUTH, "[HOWDY] Failure, timeout reached")
->>>>>>> 35da11f9
 		return pamh.PAM_AUTH_ERR
 
 	# Status 12 means we aborted
 	elif status == 12:
-<<<<<<< HEAD
-		syslog.syslog(syslog.LOG_ERR, "Failure, general abort")
+		syslog.syslog(syslog.LOG_INFO, "Failure, general abort")
 		syslog.closelog()
-=======
-		syslog.syslog(syslog.LOG_INFO | syslog.LOG_AUTH, "[HOWDY] Failure, general abort")
->>>>>>> 35da11f9
 		return pamh.PAM_AUTH_ERR
 
 	# Status 13 means the image was too dark
 	elif status == 13:
-<<<<<<< HEAD
-		syslog.syslog(syslog.LOG_WARNING, "Failure, image too dark")
+		syslog.syslog(syslog.LOG_INFO, "Failure, image too dark")
 		syslog.closelog()
-=======
-		syslog.syslog(syslog.LOG_INFO | syslog.LOG_AUTH, "[HOWDY] Failure, image too dark")
->>>>>>> 35da11f9
 		pamh.conversation(pamh.Message(pamh.PAM_ERROR_MSG, "Face detection image too dark"))
 		return pamh.PAM_AUTH_ERR
 	# Status 0 is a successful exit
@@ -97,22 +77,14 @@
 		if not config.getboolean("core", "no_confirmation"):
 			pamh.conversation(pamh.Message(pamh.PAM_TEXT_INFO, "Identified face as " + pamh.get_user()))
 
-<<<<<<< HEAD
 		syslog.syslog(syslog.LOG_INFO, "Login approved")
 		syslog.closelog()
-=======
-		syslog.syslog(syslog.LOG_INFO | syslog.LOG_AUTH, "[HOWDY] Login approved")
->>>>>>> 35da11f9
 		return pamh.PAM_SUCCESS
 
 	# Otherwise, we can't discribe what happend but it wasn't successful
 	pamh.conversation(pamh.Message(pamh.PAM_ERROR_MSG, "Unknown error: " + str(status)))
-<<<<<<< HEAD
-	syslog.syslog(syslog.LOG_ERR, "Failure, unknown error" + str(status))
+	syslog.syslog(syslog.LOG_INFO, "Failure, unknown error" + str(status))
 	syslog.closelog()
-=======
-	syslog.syslog(syslog.LOG_INFO | syslog.LOG_AUTH, "[HOWDY] Failure, unknown error" + str(status))
->>>>>>> 35da11f9
 	return pamh.PAM_SYSTEM_ERR
 
 
