# Compare incomming video with known faces
# Running in a local python instance to get around PATH issues

# Import time so we can start timing asap
import time

# Start timing
timings = {
	"st": time.time()
}

# Import required modules
import sys
import os
import json
import configparser
import dlib
import cv2
import datetime
import subprocess
import snapshot
import numpy as np
import _thread as thread

from recorders.video_capture import VideoCapture
from i18n import _


def exit(code):
	"""Exit while closeing howdy-gtk properly"""
	global gtk_proc

	# Exit the auth ui process if there is one
	if "gtk_proc" in globals():
		gtk_proc.terminate()

	# Exit compare
	sys.exit(code)


def init_detector(lock):
	"""Start face detector, encoder and predictor in a new thread"""
	global face_detector, pose_predictor, face_encoder

	# Test if at lest 1 of the data files is there and abort if it's not
	if not os.path.isfile(PATH + "/dlib-data/shape_predictor_5_face_landmarks.dat"):
		print(_("Data files have not been downloaded, please run the following commands:"))
		print("\n\tcd " + PATH + "/dlib-data")
		print("\tsudo ./install.sh\n")
		lock.release()
		exit(1)

	# Use the CNN detector if enabled
	if use_cnn:
		face_detector = dlib.cnn_face_detection_model_v1(PATH + "/dlib-data/mmod_human_face_detector.dat")
	else:
		face_detector = dlib.get_frontal_face_detector()

	# Start the others regardless
	pose_predictor = dlib.shape_predictor(PATH + "/dlib-data/shape_predictor_5_face_landmarks.dat")
	face_encoder = dlib.face_recognition_model_v1(PATH + "/dlib-data/dlib_face_recognition_resnet_model_v1.dat")

	# Note the time it took to initialize detectors
	timings["ll"] = time.time() - timings["ll"]
	lock.release()


def make_snapshot(type):
	"""Generate snapshot after detection"""
	snapshot.generate(snapframes, [
		type + _(" LOGIN"),
		_("Date: ") + datetime.datetime.utcnow().strftime("%Y/%m/%d %H:%M:%S UTC"),
		_("Scan time: ") + str(round(time.time() - timings["fr"], 2)) + "s",
		_("Frames: ") + str(frames) + " (" + str(round(frames / (time.time() - timings["fr"]), 2)) + "FPS)",
		_("Hostname: ") + os.uname().nodename,
		_("Best certainty value: ") + str(round(lowest_certainty * 10, 1))
	])


def send_to_ui(type, message):
	"""Send message to the auth ui"""
	global gtk_proc

	# Only execute of the proccess started
	if 'gtk_proc' in globals():
		# Format message so the ui can parse it
		message = type + "=" + message + " \n"

		# Try to send the message to the auth ui, but it's okay if that fails
		try:
			gtk_proc.stdin.write(bytearray(message.encode("ascii")))
			gtk_proc.stdin.flush()
		except IOError as err:
			pass


# Make sure we were given an username to tast against
if len(sys.argv) < 2:
	exit(12)

# Get the absolute path to the current directory
PATH = os.path.abspath(__file__ + "/..")

# The username of the user being authenticated
user = sys.argv[1]
# The model file contents
models = []
# Encoded face models
encodings = []
# Amount of ignored 100% black frames
black_tries = 0
# Amount of ingnored dark frames
dark_tries = 0
# Total amount of frames captured
frames = 0
# Captured frames for snapshot capture
snapframes = []
# Tracks the lowest certainty value in the loop
lowest_certainty = 10
# Face recognition/detection instances
face_detector = None
pose_predictor = None
face_encoder = None

# Start the auth ui
try:
	gtk_proc = subprocess.Popen(["howdy-gtk", "--start-auth-ui"], stdin=subprocess.PIPE, stdout=subprocess.DEVNULL, stderr=subprocess.DEVNULL)
except FileNotFoundError as err:
	pass

# Write to the stdin to redraw ui
send_to_ui("M", "Starting up...")

# Try to load the face model from the models folder
try:
	models = json.load(open(PATH + "/models/" + user + ".dat"))

	for model in models:
		encodings += model["data"]
except FileNotFoundError:
	exit(10)

# Check if the file contains a model
if len(models) < 1:
	exit(10)

# Read config from disk
config = configparser.ConfigParser()
config.read(PATH + "/config.ini")

# Get all config values needed
use_cnn = config.getboolean("core", "use_cnn", fallback=False)
timeout = config.getint("video", "timeout", fallback=5)
dark_threshold = config.getfloat("video", "dark_threshold", fallback=50.0)
video_certainty = config.getfloat("video", "certainty", fallback=3.5) / 10
end_report = config.getboolean("debug", "end_report", fallback=False)
capture_failed = config.getboolean("snapshots", "capture_failed", fallback=False)
capture_successful = config.getboolean("snapshots", "capture_successful", fallback=False)

# Save the time needed to start the script
timings["in"] = time.time() - timings["st"]

# Import face recognition, takes some time
timings["ll"] = time.time()

# Start threading and wait for init to finish
lock = thread.allocate_lock()
lock.acquire()
thread.start_new_thread(init_detector, (lock, ))

# Start video capture on the IR camera
timings["ic"] = time.time()

video_capture = VideoCapture(config)

# Read exposure from config to use in the main loop
exposure = config.getint("video", "exposure", fallback=-1)

# Note the time it took to open the camera
timings["ic"] = time.time() - timings["ic"]

# wait for thread to finish
lock.acquire()
lock.release()
del lock

# Fetch the max frame height
max_height = config.getfloat("video", "max_height", fallback=0.0)
# Get the height of the image
height = video_capture.internal.get(cv2.CAP_PROP_FRAME_HEIGHT) or 1

# Calculate the amount the image has to shrink
scaling_factor = (max_height / height) or 1

# Fetch config settings out of the loop
timeout = config.getint("video", "timeout")
dark_threshold = config.getfloat("video", "dark_threshold")
end_report = config.getboolean("debug", "end_report")

# Initiate histogram equalization
clahe = cv2.createCLAHE(clipLimit=2.0, tileGridSize=(8, 8))

# Let the ui know that we're ready
send_to_ui("M", "Identifying you...")

# Start the read loop
frames = 0
valid_frames = 0
timings["fr"] = time.time()
dark_running_total = 0

while True:
	# Increment the frame count every loop
	frames += 1

	# Form a string to let the user know we're real busy
	ui_subtext = "Scanned " + str(valid_frames - dark_tries) + " frames"
	if (dark_tries > 1):
		ui_subtext += " (skipped " + str(dark_tries) + " dark frames)"
	# Show it in the ui as subtext
	send_to_ui("S", ui_subtext)

	# Stop if we've exceded the time limit
	if time.time() - timings["fr"] > timeout:
		# Create a timeout snapshot if enabled
		if capture_failed:
			make_snapshot(_("FAILED"))

		if dark_tries == valid_frames:
<<<<<<< HEAD
			print(_("All frames were too dark, please check dark_threshold in config"))
			print(_("Average darkness: {avg}, Threshold: {threshold}").format(avg=str(dark_running_total / max(1, valid_frames)), threshold=str(dark_threshold)))
			sys.exit(13)
=======
			print("All frames were too dark, please check dark_threshold in config")
			print("Average darkness: " + str(dark_running_total / max(1, valid_frames)) + ", Threshold: " + str(dark_threshold))
			exit(13)
>>>>>>> db3ee86b
		else:
			exit(11)

	# Grab a single frame of video
	frame, gsframe = video_capture.read_frame()
	gsframe = clahe.apply(gsframe)

	# If snapshots have been turned on
	if capture_failed or capture_successful:
		# Start capturing frames for the snapshot
		if len(snapframes) < 3:
			snapframes.append(frame)

	# Create a histogram of the image with 8 values
	hist = cv2.calcHist([gsframe], [0], None, [8], [0, 256])
	# All values combined for percentage calculation
	hist_total = np.sum(hist)

	# Calculate frame darkness
	darkness = (hist[0] / hist_total * 100)

	# If the image is fully black due to a bad camera read,
	# skip to the next frame
	if (hist_total == 0) or (darkness == 100):
		black_tries += 1
		continue

	dark_running_total += darkness
	valid_frames += 1
	# If the image exceeds darkness threshold due to subject distance,
	# skip to the next frame
	if (darkness > dark_threshold):
		dark_tries += 1
		continue

	# If the hight is too high
	if scaling_factor != 1:
		# Apply that factor to the frame
		frame = cv2.resize(frame, None, fx=scaling_factor, fy=scaling_factor, interpolation=cv2.INTER_AREA)
		gsframe = cv2.resize(gsframe, None, fx=scaling_factor, fy=scaling_factor, interpolation=cv2.INTER_AREA)

	# Get all faces from that frame as encodings
	# Upsamples 1 time
	face_locations = face_detector(gsframe, 1)

	# Loop through each face
	for fl in face_locations:
		if use_cnn:
			fl = fl.rect

		# Fetch the faces in the image
		face_landmark = pose_predictor(frame, fl)
		face_encoding = np.array(face_encoder.compute_face_descriptor(frame, face_landmark, 1))

		# Match this found face against a known face
		matches = np.linalg.norm(encodings - face_encoding, axis=1)

		# Get best match
		match_index = np.argmin(matches)
		match = matches[match_index]

		# Update certainty if we have a new low
		if lowest_certainty > match:
			lowest_certainty = match

		# Check if a match that's confident enough
		if 0 < match < video_certainty:
			timings["tt"] = time.time() - timings["st"]
			timings["fl"] = time.time() - timings["fr"]

			# If set to true in the config, print debug text
			if end_report:
				def print_timing(label, k):
					"""Helper function to print a timing from the list"""
					print("  %s: %dms" % (label, round(timings[k] * 1000)))

				# Print a nice timing report
				print(_("Time spent"))
				print_timing(_("Starting up"), "in")
				print(_("  Open cam + load libs: %dms") % (round(max(timings["ll"], timings["ic"]) * 1000, )))
				print_timing(_("  Opening the camera"), "ic")
				print_timing(_("  Importing recognition libs"), "ll")
				print_timing(_("Searching for known face"), "fl")
				print_timing(_("Total time"), "tt")

				print(_("\nResolution"))
				width = video_capture.fw or 1
				print(_("  Native: %dx%d") % (height, width))
				# Save the new size for diagnostics
				scale_height, scale_width = frame.shape[:2]
				print(_("  Used: %dx%d") % (scale_height, scale_width))

				# Show the total number of frames and calculate the FPS by deviding it by the total scan time
				print(_("\nFrames searched: %d (%.2f fps)") % (frames, frames / timings["fl"]))
				print(_("Black frames ignored: %d ") % (black_tries, ))
				print(_("Dark frames ignored: %d ") % (dark_tries, ))
				print(_("Certainty of winning frame: %.3f") % (match * 10, ))

				print(_("Winning model: %d (\"%s\")") % (match_index, models[match_index]["label"]))

			# Make snapshot if enabled
			if capture_successful:
				make_snapshot(_("SUCCESSFUL"))

			# Run rubberstamps if enabled
			if config.getboolean("rubberstamps", "enabled", fallback=False):
				import rubberstamps
				rubberstamps.execute(config, {
					"video_capture": video_capture,
					"face_detector": face_detector,
					"pose_predictor": pose_predictor,
					"clahe": clahe
				})

			# End peacefully
			exit(0)

	if exposure != -1:
		# For a strange reason on some cameras (e.g. Lenoxo X1E)
		# setting manual exposure works only after a couple frames
		# are captured and even after a delay it does not
		# always work. Setting exposure at every frame is
		# reliable though.
		video_capture.internal.set(cv2.CAP_PROP_AUTO_EXPOSURE, 1.0)  # 1 = Manual
		video_capture.internal.set(cv2.CAP_PROP_EXPOSURE, float(exposure))<|MERGE_RESOLUTION|>--- conflicted
+++ resolved
@@ -227,15 +227,9 @@
 			make_snapshot(_("FAILED"))
 
 		if dark_tries == valid_frames:
-<<<<<<< HEAD
 			print(_("All frames were too dark, please check dark_threshold in config"))
 			print(_("Average darkness: {avg}, Threshold: {threshold}").format(avg=str(dark_running_total / max(1, valid_frames)), threshold=str(dark_threshold)))
-			sys.exit(13)
-=======
-			print("All frames were too dark, please check dark_threshold in config")
-			print("Average darkness: " + str(dark_running_total / max(1, valid_frames)) + ", Threshold: " + str(dark_threshold))
 			exit(13)
->>>>>>> db3ee86b
 		else:
 			exit(11)
 
