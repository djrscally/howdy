--- conflicted
+++ resolved
@@ -149,15 +149,12 @@
 
 	# Stop if we've exceded the time limit
 	if time.time() - timings["fr"] > timeout:
-<<<<<<< HEAD
 		if (dark_tries == valid_frames ):
 			print("All frames were too dark, please check dark_threshold in config")
 			print("Average darkness: " + str(dark_running_total / valid_frames) + ", Threshold: " + str(dark_threshold))
-			stop(13)
-		stop(11)
-=======
-		sys.exit(11)
->>>>>>> 28b6e0e1
+      sys.exit(13)
+		else:
+      sys.exit(11)
 
 	# Grab a single frame of video
 	frame, gsframe = video_capture.read_frame()
