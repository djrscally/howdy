# Compare incomming video with known faces
# Running in a local python instance to get around PATH issues

# Import time so we can start timing asap
import time

# Start timing
timings = {
	'st': time.time()
}

# Import required modules
import sys
import os
import json
import configparser
import cv2
import dlib
import numpy as np
import _thread as thread

def init_detector(lock):
	global face_detector, pose_predictor, face_encoder
	if use_cnn:
		face_detector = dlib.cnn_face_detection_model_v1(
			PATH + '/dlib-data/mmod_human_face_detector.dat'
		)
	else:
		face_detector = dlib.get_frontal_face_detector()

	pose_predictor = dlib.shape_predictor(
		PATH + '/dlib-data/shape_predictor_5_face_landmarks.dat'
	)

	face_encoder = dlib.face_recognition_model_v1(
		PATH + '/dlib-data/dlib_face_recognition_resnet_model_v1.dat'
	)
	# Note the time it took to initalize detectors
	timings['ll'] = time.time() - timings['ll']
	lock.release()


def stop(status):
	"""Stop the execution and close video stream"""
	video_capture.release()
	sys.exit(status)


<<<<<<< HEAD
# Make sure we were given an username to tast against
try:
	if not isinstance(sys.argv[1], str):
		sys.exit(1)
except IndexError:
	sys.exit(12)
=======
# Make sure we were got an username to test against
if len(sys.argv) < 2:
	sys.exit(1)
>>>>>>> b2f30d13

# Get the absolute path to the current directory
PATH = os.path.abspath(__file__ + '/..')

# The username of the user being authenticated
user = sys.argv[1]
# The model file contents
models = []
# Encoded face models
encodings = []
# Amount of ingnored dark frames
dark_tries = 0
# Total amount of frames captured
frames = 0
# face recognition/detection instances
face_detector = None
pose_predictor = None
face_encoder = None

# Try to load the face model from the models folder
try:
<<<<<<< HEAD
	models = json.load(open(os.path.dirname(os.path.abspath(__file__)) + "/models/" + user + ".dat"))
=======
	models = json.load(open(PATH + "/models/" + user + ".dat"))

	# Put all models together into 1 array
	for model in models:
		encodings += model["data"]
>>>>>>> b2f30d13
except FileNotFoundError:
	sys.exit(10)

# Check if the file contains a model
if len(models) < 1:
	sys.exit(10)

<<<<<<< HEAD
# Put all models together into 1 array
for model in models:
	encodings += model["data"]

# Add the time needed to start the script
timings.append(time.time())

# Check if the user explicitly set ffmpeg as recorder
if config.get("video", "recording_plugin") == "ffmpeg":
	from ffmpeg_reader import ffmpeg_reader

	# Set the capture source for ffmpeg
	video_capture = ffmpeg_reader(config.get("video", "device_path"), config.get("video", "device_format"))

else:
	# Start video capture on the IR camera through OpenCV
	video_capture = cv2.VideoCapture(config.get("video", "device_path"))
=======
# Read config from disk
config = configparser.ConfigParser()
config.read(PATH + "/config.ini")

# CNN usage flag
use_cnn = config.getboolean('core', 'use_cnn', fallback=False)
timeout = config.getint("video", "timout", fallback=5)
dark_threshold = config.getfloat("video", "dark_threshold", fallback=50.0)
video_certainty = config.getfloat("video", "certainty", fallback=3.5) / 10
end_report = config.getboolean("debug", "end_report", fallback=False)

# Save the time needed to start the script
timings['in'] = time.time() - timings['st']

# Import face recognition, takes some time
timings['ll'] = time.time()

lock = thread.allocate_lock()
lock.acquire()
thread.start_new_thread(init_detector, (lock, ))

# Start video capture on the IR camera
timings['ic'] = time.time()
video_capture = cv2.VideoCapture(config.get("video", "device_path"))
>>>>>>> b2f30d13

# Force MJPEG decoding if true
if config.getboolean("video", "force_mjpeg", fallback=False):
	# Set a magic number, will enable MJPEG but is badly documented
	video_capture.set(cv2.CAP_PROP_FOURCC, 1196444237) # 1196444237 is 'GPJM' in ASCII

<<<<<<< HEAD
# Get the height and width config values
fw = config.getint("video", "frame_width")
fh = config.getint("video", "frame_height")

# Set the frame width and height if requested
=======
# Set the frame width and height if requested
fw = config.getint("video", "frame_width", fallback=-1)
fh = config.getint("video", "frame_height", fallback=-1)
>>>>>>> b2f30d13
if fw != -1:
	video_capture.set(cv2.CAP_PROP_FRAME_WIDTH, fw)
if fh != -1:
	video_capture.set(cv2.CAP_PROP_FRAME_HEIGHT, fh)

# Capture a single frame so the camera becomes active
# This will let the camera adjust its light levels while we're importing for faster scanning
video_capture.grab()

# Note the time it took to open the camera
timings['ic'] = time.time() - timings['ic']

# wait for thread to finish
lock.acquire()
lock.release()
del lock


# Fetch the max frame height
max_height = config.getfloat("video", "max_height", fallback=0.0)
# Get the height of the image
height = video_capture.get(cv2.CAP_PROP_FRAME_HEIGHT) or 1

# Calculate the amount the image has to shrink
scaling_factor = (max_height / height) or 1

<<<<<<< HEAD
# Fetch config settings out of the loop
timeout = config.getint("video", "timeout")
dark_threshold = config.getfloat("video", "dark_threshold")
end_report = config.getboolean("debug", "end_report")

# Start the read loop
frames = 0
=======
# Start the read loop
timings['fr'] = time.time()
>>>>>>> b2f30d13
while True:
	# Increment the frame count every loop
	frames += 1

	# Stop if we've exceded the time limit
	if time.time() - timings['fr'] > timeout:
		stop(11)

	# Grab a single frame of video
	_, frame = video_capture.read()
	gsframe = cv2.cvtColor(frame, cv2.COLOR_BGR2GRAY)

	# Create a histogram of the image with 8 values
	hist = cv2.calcHist([gsframe], [0], None, [8], [0, 256])
	# All values combined for percentage calculation
	hist_total = np.sum(hist)

	# If the image is fully black or the frame exceeds threshold,
	# skip to the next frame
	if hist_total == 0 or (hist[0] / hist_total * 100 > dark_threshold):
		dark_tries += 1
		continue

	# If the hight is too high
	if scaling_factor != 1:
		# Apply that factor to the frame
		frame = cv2.resize(frame, None, fx=scaling_factor, fy=scaling_factor, interpolation=cv2.INTER_AREA)
		gsframe = cv2.resize(gsframe, None, fx=scaling_factor, fy=scaling_factor, interpolation=cv2.INTER_AREA)

	# Get all faces from that frame as encodings
	face_locations = face_detector(gsframe, 1) # upsample 1 time

	# Loop through each face
	for fl in face_locations:
		if use_cnn:
			fl = fl.rect

		face_landmark = pose_predictor(frame, fl)
		face_encoding = np.array(
			face_encoder.compute_face_descriptor(frame, face_landmark, 1) # num_jitters=1
		)
		# Match this found face against a known face
<<<<<<< HEAD
		matches = face_recognition.face_distance(encodings, face_encoding)

		# Check if any match is certain enough to be the user we're looking for
		match_index = 0
		for match in matches:
			match_index += 1

			# Try to find a match that's confident enough
			if match * 10 < config.getfloat("video", "certainty") and match > 0:
				timings.append(time.time())

				# If set to true in the config, print debug text
				if end_report:
					def print_timing(label, offset):
						"""Helper function to print a timing from the list"""
						print("  %s: %dms" % (label, round((timings[1 + offset] - timings[offset]) * 1000)))

					print("Time spent")
					print_timing("Starting up", 0)
					print_timing("Opening the camera", 1)
					print_timing("Importing face_recognition", 2)
					print_timing("Searching for known face", 3)

					print("\nResolution")
					print("  Native: %dx%d" % (height, width))
					print("  Used: %dx%d" % (scale_height, scale_width))

					# Show the total number of frames and calculate the FPS by deviding it by the total scan time
					print("\nFrames searched: %d (%.2f fps)" % (frames, frames / (timings[4] - timings[3])))
					print("Dark frames ignored: %d " % (dark_tries, ))
					print("Certainty of winning frame: %.3f" % (match * 10, ))

					# Catch older 3-encoding models
					if match_index not in models:
						match_index = 0

					print("Winning model: %d (\"%s\")" % (match_index,  models[match_index]["label"]))

				# End peacefully
				stop(0)
=======
		matches = np.linalg.norm(encodings - face_encoding, axis=1)

		# Get best match
		match_index = np.argmin(matches)
		match = matches[match_index]

		# Check if a match that's confident enough
		if 0 < match < video_certainty:
			timings['tt'] = time.time() - timings['st']
			timings['fr'] = time.time() - timings['fr']

			# If set to true in the config, print debug text
			if end_report:
				def print_timing(label, k):
					"""Helper function to print a timing from the list"""
					print("  %s: %dms" % (label, round(timings[k] * 1000)))

				print("Time spent")
				print_timing("Starting up", 'in')
				print("  Open cam + load libs: %dms" % (round(max(timings['ll'], timings['ic']) * 1000, )))
				print_timing("  Opening the camera", 'ic')
				print_timing("  Importing recognition libs", 'll')
				print_timing("Searching for known face", 'fr')
				print_timing("Total time", 'tt')

				print("\nResolution")
				width = video_capture.get(cv2.CAP_PROP_FRAME_WIDTH) or 1
				print("  Native: %dx%d" % (height, width))
				# Save the new size for diagnostics
				scale_height, scale_width = frame.shape[:2]
				print("  Used: %dx%d" % (scale_height, scale_width))

				# Show the total number of frames and calculate the FPS by deviding it by the total scan time
				print("\nFrames searched: %d (%.2f fps)" % (frames, frames / timings['fr']))
				print("Dark frames ignored: %d " % (dark_tries, ))
				print("Certainty of winning frame: %.3f" % (match * 10, ))

				print("Winning model: %d (\"%s\")" % (match_index, models[match_index]["label"]))

			# End peacefully
			stop(0)
>>>>>>> b2f30d13
<|MERGE_RESOLUTION|>--- conflicted
+++ resolved
@@ -19,6 +19,7 @@
 import numpy as np
 import _thread as thread
 
+
 def init_detector(lock):
 	global face_detector, pose_predictor, face_encoder
 	if use_cnn:
@@ -35,7 +36,7 @@
 	face_encoder = dlib.face_recognition_model_v1(
 		PATH + '/dlib-data/dlib_face_recognition_resnet_model_v1.dat'
 	)
-	# Note the time it took to initalize detectors
+	# Note the time it took to initialize detectors
 	timings['ll'] = time.time() - timings['ll']
 	lock.release()
 
@@ -46,18 +47,9 @@
 	sys.exit(status)
 
 
-<<<<<<< HEAD
 # Make sure we were given an username to tast against
-try:
-	if not isinstance(sys.argv[1], str):
-		sys.exit(1)
-except IndexError:
+if len(sys.argv) < 2:
 	sys.exit(12)
-=======
-# Make sure we were got an username to test against
-if len(sys.argv) < 2:
-	sys.exit(1)
->>>>>>> b2f30d13
 
 # Get the absolute path to the current directory
 PATH = os.path.abspath(__file__ + '/..')
@@ -79,15 +71,10 @@
 
 # Try to load the face model from the models folder
 try:
-<<<<<<< HEAD
-	models = json.load(open(os.path.dirname(os.path.abspath(__file__)) + "/models/" + user + ".dat"))
-=======
 	models = json.load(open(PATH + "/models/" + user + ".dat"))
 
-	# Put all models together into 1 array
 	for model in models:
 		encodings += model["data"]
->>>>>>> b2f30d13
 except FileNotFoundError:
 	sys.exit(10)
 
@@ -95,25 +82,6 @@
 if len(models) < 1:
 	sys.exit(10)
 
-<<<<<<< HEAD
-# Put all models together into 1 array
-for model in models:
-	encodings += model["data"]
-
-# Add the time needed to start the script
-timings.append(time.time())
-
-# Check if the user explicitly set ffmpeg as recorder
-if config.get("video", "recording_plugin") == "ffmpeg":
-	from ffmpeg_reader import ffmpeg_reader
-
-	# Set the capture source for ffmpeg
-	video_capture = ffmpeg_reader(config.get("video", "device_path"), config.get("video", "device_format"))
-
-else:
-	# Start video capture on the IR camera through OpenCV
-	video_capture = cv2.VideoCapture(config.get("video", "device_path"))
-=======
 # Read config from disk
 config = configparser.ConfigParser()
 config.read(PATH + "/config.ini")
@@ -137,25 +105,26 @@
 
 # Start video capture on the IR camera
 timings['ic'] = time.time()
-video_capture = cv2.VideoCapture(config.get("video", "device_path"))
->>>>>>> b2f30d13
+
+# Check if the user explicitly set ffmpeg as recorder
+if config.get("video", "recording_plugin") == "ffmpeg":
+	from ffmpeg_reader import ffmpeg_reader
+
+	# Set the capture source for ffmpeg
+	video_capture = ffmpeg_reader(config.get("video", "device_path"), config.get("video", "device_format"))
+
+else:
+	# Start video capture on the IR camera through OpenCV
+	video_capture = cv2.VideoCapture(config.get("video", "device_path"))
 
 # Force MJPEG decoding if true
 if config.getboolean("video", "force_mjpeg", fallback=False):
 	# Set a magic number, will enable MJPEG but is badly documented
 	video_capture.set(cv2.CAP_PROP_FOURCC, 1196444237) # 1196444237 is 'GPJM' in ASCII
 
-<<<<<<< HEAD
-# Get the height and width config values
-fw = config.getint("video", "frame_width")
-fh = config.getint("video", "frame_height")
-
-# Set the frame width and height if requested
-=======
 # Set the frame width and height if requested
 fw = config.getint("video", "frame_width", fallback=-1)
 fh = config.getint("video", "frame_height", fallback=-1)
->>>>>>> b2f30d13
 if fw != -1:
 	video_capture.set(cv2.CAP_PROP_FRAME_WIDTH, fw)
 if fh != -1:
@@ -182,7 +151,6 @@
 # Calculate the amount the image has to shrink
 scaling_factor = (max_height / height) or 1
 
-<<<<<<< HEAD
 # Fetch config settings out of the loop
 timeout = config.getint("video", "timeout")
 dark_threshold = config.getfloat("video", "dark_threshold")
@@ -190,10 +158,8 @@
 
 # Start the read loop
 frames = 0
-=======
-# Start the read loop
 timings['fr'] = time.time()
->>>>>>> b2f30d13
+
 while True:
 	# Increment the frame count every loop
 	frames += 1
@@ -236,48 +202,6 @@
 			face_encoder.compute_face_descriptor(frame, face_landmark, 1) # num_jitters=1
 		)
 		# Match this found face against a known face
-<<<<<<< HEAD
-		matches = face_recognition.face_distance(encodings, face_encoding)
-
-		# Check if any match is certain enough to be the user we're looking for
-		match_index = 0
-		for match in matches:
-			match_index += 1
-
-			# Try to find a match that's confident enough
-			if match * 10 < config.getfloat("video", "certainty") and match > 0:
-				timings.append(time.time())
-
-				# If set to true in the config, print debug text
-				if end_report:
-					def print_timing(label, offset):
-						"""Helper function to print a timing from the list"""
-						print("  %s: %dms" % (label, round((timings[1 + offset] - timings[offset]) * 1000)))
-
-					print("Time spent")
-					print_timing("Starting up", 0)
-					print_timing("Opening the camera", 1)
-					print_timing("Importing face_recognition", 2)
-					print_timing("Searching for known face", 3)
-
-					print("\nResolution")
-					print("  Native: %dx%d" % (height, width))
-					print("  Used: %dx%d" % (scale_height, scale_width))
-
-					# Show the total number of frames and calculate the FPS by deviding it by the total scan time
-					print("\nFrames searched: %d (%.2f fps)" % (frames, frames / (timings[4] - timings[3])))
-					print("Dark frames ignored: %d " % (dark_tries, ))
-					print("Certainty of winning frame: %.3f" % (match * 10, ))
-
-					# Catch older 3-encoding models
-					if match_index not in models:
-						match_index = 0
-
-					print("Winning model: %d (\"%s\")" % (match_index,  models[match_index]["label"]))
-
-				# End peacefully
-				stop(0)
-=======
 		matches = np.linalg.norm(encodings - face_encoding, axis=1)
 
 		# Get best match
@@ -318,5 +242,4 @@
 				print("Winning model: %d (\"%s\")" % (match_index, models[match_index]["label"]))
 
 			# End peacefully
-			stop(0)
->>>>>>> b2f30d13
+			stop(0)