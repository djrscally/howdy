#! /usr/bin/python3
# Show a windows with the video stream and testing information

# Import required modules
import configparser
import os
import sys
import time
import cv2
import dlib

# Get the absolute path to the current file
path = os.path.dirname(os.path.abspath(__file__))

# Read config from disk
config = configparser.ConfigParser()
config.read(path + "/../config.ini")

if config.get("video", "recording_plugin") == "ffmpeg":
	print("Howdy has been configured to use ffmpeg as recorder, which doesn't support the test command yet")
	print("Aborting")
	sys.exit(12)

# Start capturing from the configured webcam
video_capture = cv2.VideoCapture(config.get("video", "device_path"))

# Force MJPEG decoding if true
if config.getboolean("video", "force_mjpeg", fallback=False):
	# Set a magic number, will enable MJPEG but is badly documented
	video_capture.set(cv2.CAP_PROP_FOURCC, 1196444237)

# Set the frame width and height if requested
fw = config.getint("video", "frame_width", fallback=-1)
fh = config.getint("video", "frame_height", fallback=-1)
if fw != -1:
	video_capture.set(cv2.CAP_PROP_FRAME_WIDTH, fw)

if fh != -1:
	video_capture.set(cv2.CAP_PROP_FRAME_HEIGHT, fh)

# Let the user know what's up
print("""
Opening a window with a test feed

Press ctrl+C in this terminal to quit
Click on the image to enable or disable slow mode
""")


def mouse(event, x, y, flags, param):
	"""Handle mouse events"""
	global slow_mode

	# Toggle slowmode on click
	if event == cv2.EVENT_LBUTTONDOWN:
		slow_mode = not slow_mode


def print_text(line_number, text):
	"""Print the status text by line number"""
	cv2.putText(overlay, text, (10, height - 10 - (10 * line_number)), cv2.FONT_HERSHEY_SIMPLEX, .3, (0, 255, 0), 0, cv2.LINE_AA)

<<<<<<< HEAD
=======
use_cnn = config.getboolean('core', 'use_cnn', fallback=False)
if use_cnn:
	face_detector = dlib.cnn_face_detection_model_v1(
		path + '/../dlib-data/mmod_human_face_detector.dat'
	)
else:
	face_detector = dlib.get_frontal_face_detector()

clahe = cv2.createCLAHE(clipLimit=2.0, tileGridSize=(8, 8))
>>>>>>> b2f30d13

# Open the window and attach a a mouse listener
cv2.namedWindow("Howdy Test")
cv2.setMouseCallback("Howdy Test", mouse)

# Enable a delay in the loop
slow_mode = False
# Count all frames ever
total_frames = 0
# Count all frames per second
sec_frames = 0
# Last secands FPS
fps = 0
# The current second we're counting
sec = int(time.time())
# recognition time
rec_tm = 0

# Wrap everything in an keyboard interupt handler
try:
	while True:
		frame_tm = time.time()

		# Increment the frames
		total_frames += 1
		sec_frames += 1

		# Id we've entered a new second
		if sec != int(frame_tm):
			# Set the last seconds FPS
			fps = sec_frames

			# Set the new second and reset the counter
			sec = int(frame_tm)
			sec_frames = 0

		# Grab a single frame of video
		ret, frame = video_capture.read()
		frame = cv2.cvtColor(frame, cv2.COLOR_BGR2GRAY)
		frame = clahe.apply(frame)
		# Make a frame to put overlays in
		overlay = frame.copy()

		# Fetch the frame height and width
		height, width = frame.shape[:2]

		# Create a histogram of the image with 8 values
		hist = cv2.calcHist([frame], [0], None, [8], [0, 256])
		# All values combined for percentage calculation
		hist_total = int(sum(hist)[0])
		# Fill with the overal containing percentage
		hist_perc = []

		# Loop though all values to calculate a percentage and add it to the overlay
		for index, value in enumerate(hist):
			value_perc = float(value[0]) / hist_total * 100
			hist_perc.append(value_perc)

			# Top left pont, 10px margins
			p1 = (20 + (10 * index), 10)
			# Bottom right point makes the bar 10px thick, with an height of half the percentage
			p2 = (10 + (10 * index), int(value_perc / 2 + 10))
			# Draw the bar in green
			cv2.rectangle(overlay, p1, p2, (0, 200, 0), thickness=cv2.FILLED)

		# Draw a stripe indicating the dark threshold
		cv2.rectangle(overlay, (8, 35), (20, 36), (255, 0, 0), thickness=cv2.FILLED)

		# Print the statis in the bottom left
		print_text(0, "RESOLUTION: %dx%d" % (height, width))
		print_text(1, "FPS: %d" % (fps, ))
		print_text(2, "FRAMES: %d" % (total_frames, ))
		print_text(3, "RECOGNITION: %dms" % (round(rec_tm * 1000), ))

		# Show that slow mode is on, if it's on
		if slow_mode:
			cv2.putText(overlay, "SLOW MODE", (width - 66, height - 10), cv2.FONT_HERSHEY_SIMPLEX, .3, (0, 0, 255), 0, cv2.LINE_AA)

		# Ignore dark frames
		if hist_perc[0] > 50:
			# Show that this is an ignored frame in the top right
			cv2.putText(overlay, "DARK FRAME", (width - 68, 16), cv2.FONT_HERSHEY_SIMPLEX, .3, (0, 0, 255), 0, cv2.LINE_AA)
		else:
			# SHow that this is an active frame
			cv2.putText(overlay, "SCAN FRAME", (width - 68, 16), cv2.FONT_HERSHEY_SIMPLEX, .3, (0, 255, 0), 0, cv2.LINE_AA)

			rec_tm = time.time()
			# Get the locations of all faces and their locations
			face_locations = face_detector(frame, 1) # upsample 1 time
			rec_tm = time.time() - rec_tm

			# Loop though all faces and paint a circle around them
			for loc in face_locations:
				if use_cnn:
					loc = loc.rect

				# Get the center X and Y from the rectangular points
				x = int((loc.right() - loc.left()) / 2) + loc.left()
				y = int((loc.bottom() - loc.top()) / 2) + loc.top()

				# Get the raduis from the with of the square
				r = (loc.right() - loc.left()) / 2
				# Add 20% padding
				r = int(r + (r * 0.2))

				# Draw the Circle in green
				cv2.circle(overlay, (x, y), r, (0, 0, 230), 2)

		# Add the overlay to the frame with some transparency
		alpha = 0.65
		cv2.addWeighted(overlay, alpha, frame, 1 - alpha, 0, frame)

		# Show the image in a window
		cv2.imshow("Howdy Test", frame)

		# Quit on any keypress
		if cv2.waitKey(1) != -1:
			raise KeyboardInterrupt()

		frame_time = time.time() - frame_tm

		# Delay the frame if slowmode is on
		if slow_mode:
			time.sleep(.5 - frame_time)

# On ctrl+C
except KeyboardInterrupt:
	# Let the user know we're stopping
	print("\nClosing window")

	# Release handle to the webcam
	video_capture.release()
	cv2.destroyAllWindows()<|MERGE_RESOLUTION|>--- conflicted
+++ resolved
@@ -60,8 +60,6 @@
 	"""Print the status text by line number"""
 	cv2.putText(overlay, text, (10, height - 10 - (10 * line_number)), cv2.FONT_HERSHEY_SIMPLEX, .3, (0, 255, 0), 0, cv2.LINE_AA)
 
-<<<<<<< HEAD
-=======
 use_cnn = config.getboolean('core', 'use_cnn', fallback=False)
 if use_cnn:
 	face_detector = dlib.cnn_face_detection_model_v1(
@@ -71,7 +69,6 @@
 	face_detector = dlib.get_frontal_face_detector()
 
 clahe = cv2.createCLAHE(clipLimit=2.0, tileGridSize=(8, 8))
->>>>>>> b2f30d13
 
 # Open the window and attach a a mouse listener
 cv2.namedWindow("Howdy Test")
