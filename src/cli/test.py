# Show a window with the video stream and testing information

# Import required modules
import configparser
import os
import sys
import time
import cv2
import dlib
from recorders.video_capture import VideoCapture

# Get the absolute path to the current file
path = os.path.dirname(os.path.abspath(__file__))

# Read config from disk
config = configparser.ConfigParser()
config.read(path + "/../config.ini")

if config.get("video", "recording_plugin") != "opencv":
	print("Howdy has been configured to use a recorder which doesn't support the test command yet")
	print("Aborting")
	sys.exit(12)

<<<<<<< HEAD
# Start capturing from the configured webcam
video_capture = cv2.VideoCapture(config.get("video", "device_path"), cv2.CAP_V4L)

# Force MJPEG decoding if true
if config.getboolean("video", "force_mjpeg", fallback=False):
	# Set a magic number, will enable MJPEG but is badly documented
	video_capture.set(cv2.CAP_PROP_FOURCC, 1196444237)

# Set the frame width and height if requested
fw = config.getint("video", "frame_width", fallback=-1)
fh = config.getint("video", "frame_height", fallback=-1)
if fw != -1:
	video_capture.set(cv2.CAP_PROP_FRAME_WIDTH, fw)

if fh != -1:
	video_capture.set(cv2.CAP_PROP_FRAME_HEIGHT, fh)
=======
video_capture = VideoCapture(config)
>>>>>>> f709ff85

# Read exposure and dark_thresholds from config to use in the main loop
exposure = config.getint("video", "exposure", fallback=-1)
dark_threshold = config.getfloat("video", "dark_threshold")

# Let the user know what's up
print("""
Opening a window with a test feed

Press ctrl+C in this terminal to quit
Click on the image to enable or disable slow mode
""")


def mouse(event, x, y, flags, param):
	"""Handle mouse events"""
	global slow_mode

	# Toggle slowmode on click
	if event == cv2.EVENT_LBUTTONDOWN:
		slow_mode = not slow_mode


def print_text(line_number, text):
	"""Print the status text by line number"""
	cv2.putText(overlay, text, (10, height - 10 - (10 * line_number)), cv2.FONT_HERSHEY_SIMPLEX, .3, (0, 255, 0), 0, cv2.LINE_AA)

use_cnn = config.getboolean('core', 'use_cnn', fallback=False)
if use_cnn:
	face_detector = dlib.cnn_face_detection_model_v1(
		path + '/../dlib-data/mmod_human_face_detector.dat'
	)
else:
	face_detector = dlib.get_frontal_face_detector()

clahe = cv2.createCLAHE(clipLimit=2.0, tileGridSize=(8, 8))

# Open the window and attach a a mouse listener
cv2.namedWindow("Howdy Test")
cv2.setMouseCallback("Howdy Test", mouse)

# Enable a delay in the loop
slow_mode = False
# Count all frames ever
total_frames = 0
# Count all frames per second
sec_frames = 0
# Last secands FPS
fps = 0
# The current second we're counting
sec = int(time.time())
# recognition time
rec_tm = 0

# Wrap everything in an keyboard interupt handler
try:
	while True:
		frame_tm = time.time()

		# Increment the frames
		total_frames += 1
		sec_frames += 1

		# Id we've entered a new second
		if sec != int(frame_tm):
			# Set the last seconds FPS
			fps = sec_frames

			# Set the new second and reset the counter
			sec = int(frame_tm)
			sec_frames = 0

		# Grab a single frame of video
		_, frame = video_capture.read_frame()

		frame = clahe.apply(frame)
		# Make a frame to put overlays in
		overlay = frame.copy()
		overlay = cv2.cvtColor(overlay, cv2.COLOR_GRAY2BGR)

		# Fetch the frame height and width
		height, width = frame.shape[:2]

		# Create a histogram of the image with 8 values
		hist = cv2.calcHist([frame], [0], None, [8], [0, 256])
		# All values combined for percentage calculation
		hist_total = int(sum(hist)[0])
		# Fill with the overal containing percentage
		hist_perc = []

		# Loop though all values to calculate a percentage and add it to the overlay
		for index, value in enumerate(hist):
			value_perc = float(value[0]) / hist_total * 100
			hist_perc.append(value_perc)

			# Top left pont, 10px margins
			p1 = (20 + (10 * index), 10)
			# Bottom right point makes the bar 10px thick, with an height of half the percentage
			p2 = (10 + (10 * index), int(value_perc / 2 + 10))
			# Draw the bar in green
			cv2.rectangle(overlay, p1, p2, (0, 200, 0), thickness=cv2.FILLED)

		# Print the statis in the bottom left
		print_text(0, "RESOLUTION: %dx%d" % (height, width))
		print_text(1, "FPS: %d" % (fps, ))
		print_text(2, "FRAMES: %d" % (total_frames, ))
		print_text(3, "RECOGNITION: %dms" % (round(rec_tm * 1000), ))

		# Show that slow mode is on, if it's on
		if slow_mode:
			cv2.putText(overlay, "SLOW MODE", (width - 66, height - 10), cv2.FONT_HERSHEY_SIMPLEX, .3, (0, 0, 255), 0, cv2.LINE_AA)

		# Ignore dark frames
		if hist_perc[0] > dark_threshold:
			# Show that this is an ignored frame in the top right
			cv2.putText(overlay, "DARK FRAME", (width - 68, 16), cv2.FONT_HERSHEY_SIMPLEX, .3, (0, 0, 255), 0, cv2.LINE_AA)
		else:
			# SHow that this is an active frame
			cv2.putText(overlay, "SCAN FRAME", (width - 68, 16), cv2.FONT_HERSHEY_SIMPLEX, .3, (0, 255, 0), 0, cv2.LINE_AA)

			rec_tm = time.time()
			# Get the locations of all faces and their locations
			# Upsample it once
			face_locations = face_detector(frame, 1)
			rec_tm = time.time() - rec_tm

			# Loop though all faces and paint a circle around them
			for loc in face_locations:
				if use_cnn:
					loc = loc.rect

				# Get the center X and Y from the rectangular points
				x = int((loc.right() - loc.left()) / 2) + loc.left()
				y = int((loc.bottom() - loc.top()) / 2) + loc.top()

				# Get the raduis from the with of the square
				r = (loc.right() - loc.left()) / 2
				# Add 20% padding
				r = int(r + (r * 0.2))

				# Draw the Circle in green
				cv2.circle(overlay, (x, y), r, (0, 0, 230), 2)

		# Add the overlay to the frame with some transparency
		alpha = 0.65
		frame = cv2.cvtColor(frame, cv2.COLOR_GRAY2BGR)
		cv2.addWeighted(overlay, alpha, frame, 1 - alpha, 0, frame)

		# Show the image in a window
		cv2.imshow("Howdy Test", frame)

		# Quit on any keypress
		if cv2.waitKey(1) != -1:
			raise KeyboardInterrupt()

		frame_time = time.time() - frame_tm

		# Delay the frame if slowmode is on
		if slow_mode:
			time.sleep(.5 - frame_time)

		if exposure != -1:
			# For a strange reason on some cameras (e.g. Lenoxo X1E)
			# setting manual exposure works only after a couple frames
			# are captured and even after a delay it does not
			# always work. Setting exposure at every frame is
			# reliable though.
			video_capture.intenal.set(cv2.CAP_PROP_AUTO_EXPOSURE, 1.0)  # 1 = Manual
			video_capture.intenal.set(cv2.CAP_PROP_EXPOSURE, float(exposure))

# On ctrl+C
except KeyboardInterrupt:
	# Let the user know we're stopping
	print("\nClosing window")

	# Release handle to the webcam
	cv2.destroyAllWindows()<|MERGE_RESOLUTION|>--- conflicted
+++ resolved
@@ -21,26 +21,7 @@
 	print("Aborting")
 	sys.exit(12)
 
-<<<<<<< HEAD
-# Start capturing from the configured webcam
-video_capture = cv2.VideoCapture(config.get("video", "device_path"), cv2.CAP_V4L)
-
-# Force MJPEG decoding if true
-if config.getboolean("video", "force_mjpeg", fallback=False):
-	# Set a magic number, will enable MJPEG but is badly documented
-	video_capture.set(cv2.CAP_PROP_FOURCC, 1196444237)
-
-# Set the frame width and height if requested
-fw = config.getint("video", "frame_width", fallback=-1)
-fh = config.getint("video", "frame_height", fallback=-1)
-if fw != -1:
-	video_capture.set(cv2.CAP_PROP_FRAME_WIDTH, fw)
-
-if fh != -1:
-	video_capture.set(cv2.CAP_PROP_FRAME_HEIGHT, fh)
-=======
 video_capture = VideoCapture(config)
->>>>>>> f709ff85
 
 # Read exposure and dark_thresholds from config to use in the main loop
 exposure = config.getint("video", "exposure", fallback=-1)
