--- conflicted
+++ resolved
@@ -40,73 +40,6 @@
 # Create shorthand for subprocess creation
 sc = subprocess.call
 
-<<<<<<< HEAD
-# We're not in fresh configuration mode so don't continue the setup
-if not os.path.exists("/tmp/howdy_picked_device"):
-	# Check if we have an older config we can restore
-	if len(sys.argv) > 2:
-		if os.path.exists("/tmp/howdy_config_backup_v" + sys.argv[2] + ".ini"):
-			# Get the config parser
-			import configparser
-
-			# Load th old and new config files
-			oldConf = configparser.ConfigParser()
-			oldConf.read("/tmp/howdy_config_backup_v" + sys.argv[2] + ".ini")
-			newConf = configparser.ConfigParser()
-			newConf.read("/etc/howdy/config.ini")
-
-			# Go through every setting in the old config and apply it to the new file
-			for section in oldConf.sections():
-				for (key, value) in oldConf.items(section):
-
-					# MIGRATION 2.3.1 -> 2.4.0
-					# If config is still using the old device_id parameter, convert it to a path
-					if key == "device_id":
-						key = "device_path"
-						value = "/dev/video" + value
-
-					# MIGRATION 2.4.0 -> 2.5.0
-					# Finally correct typo in "timout" config value
-					if key == "timout":
-						key = "timeout"
-
-					# MIGRATION 2.5.0 -> 2.5.1
-					# Remove unsafe automatic dismissal of lock screen
-					if key == "dismiss_lockscreen":
-						if value == "true":
-							print("DEPRECATION: Config value dismiss_lockscreen is no longer supported because of login loop issues.")
-						continue
-
-					# MIGRATION 2.6.1 -> 3.0.0
-					# Fix capture being enabled by default
-					if key == "capture_failed" or key == "capture_successful":
-						if value == "true":
-							print("NOTICE: Howdy login image captures have been disabled by default, change the config to enable them again")
-							value = "false"
-
-					# MIGRATION 2.6.1 -> 3.0.0
-					# Rename config options so they don't do the opposite of what is commonly expected
-					if key == "ignore_ssh":
-						key = "abort_if_ssh"
-					if key == "ignore_closed_lid":
-						key = "abort_if_lid_closed"
-
-					try:
-						newConf.set(section, key, value)
-					# Add a new section where needed
-					except configparser.NoSectionError:
-						newConf.add_section(section)
-						newConf.set(section, key, value)
-
-			# Write it all to file
-			with open("/etc/howdy/config.ini", "w") as configfile:
-				newConf.write(configfile)
-
-		# Install dlib data files if needed
-		if not os.path.exists("/lib/security/howdy/dlib-data/shape_predictor_5_face_landmarks.dat") and not os.path.exists("/etc/howdy/dlib-data/shape_predictor_5_face_landmarks.dat"):
-			print("Attempting installation of missing data files")
-			handleStatus(subprocess.call(["./install.sh"], shell=True, cwd="/etc/howdy/dlib-data"))
-=======
 # If the package is being upgraded
 if "upgrade" in sys.argv:
 	# If preinst has made a config backup
@@ -118,7 +51,7 @@
 		oldConf = configparser.ConfigParser()
 		oldConf.read("/tmp/howdy_config_backup_v" + sys.argv[2] + ".ini")
 		newConf = configparser.ConfigParser()
-		newConf.read("/lib/security/howdy/config.ini")
+		newConf.read("/etc/howdy/config.ini")
 
 		# Go through every setting in the old config and apply it to the new file
 		for section in oldConf.sections():
@@ -168,9 +101,8 @@
 					newConf.set(section, key, value)
 
 		# Write it all to file
-		with open("/lib/security/howdy/config.ini", "w") as configfile:
+		with open("/etc/howdy/config.ini", "w") as configfile:
 			newConf.write(configfile)
->>>>>>> ceca88a4
 
 	sys.exit(0)
 
