#!/usr/bin/python3
# Installation script to install howdy
# Executed after primary apt install

def col(id):
	"""Add color escape sequences"""
	if id == 1: return "\033[32m"
	if id == 2: return "\033[33m"
	if id == 3: return "\033[31m"
	return "\033[0m"

# Import required modules
import fileinput
import subprocess
import sys
import os
import re
import tarfile
from shutil import rmtree, which

# Don't run unless we need to configure the install
# Will also happen on upgrade but we will catch that later on
if "configure" not in sys.argv:
	sys.exit(0)


def log(text):
	"""Print a nicely formatted line to stdout"""
	print("\n>>> " + col(1) + text + col(0) + "\n")

def handleStatus(status):
	"""Abort if a command fails"""
	if (status != 0):
		print(col(3) + "Error while running last command" + col(0))
		sys.exit(1)

sc = subprocess.call

# We're not in fresh configuration mode so don't continue the setup
if not os.path.exists("/tmp/howdy_picked_device"):
	# Check if we have an older config we can restore
	if len(sys.argv) > 2:
		if os.path.exists("/tmp/howdy_config_backup_v" + sys.argv[2] + ".ini"):
			# Get the config parser
			import configparser

			# Load th old and new config files
			oldConf = configparser.ConfigParser()
			oldConf.read("/tmp/howdy_config_backup_v" + sys.argv[2] + ".ini")
			newConf = configparser.ConfigParser()
			newConf.read("/lib/security/howdy/config.ini")

			# Go through every setting in the old config and apply it to the new file
			for section in oldConf.sections():
				for (key, value) in oldConf.items(section):

					# MIGRATION 2.3.1 -> 2.4.0
					# If config is still using the old device_id parameter, convert it to a path
					if key == "device_id":
						key = "device_path"
						value = "/dev/video" + value

					# MIGRATION 2.4.0 -> 2.5.0
					# Finally correct typo in "timout" config value
					if key == "timout":
						key = "timeout"

					try:
						newConf.set(section, key, value)
					# Add a new section where needed
					except configparser.NoSectionError as e:
						newConf.add_section(section)
						newConf.set(section, key, value)

			# Write it all to file
			with open("/lib/security/howdy/config.ini", "w") as configfile:
				newConf.write(configfile)

	sys.exit(0)

# Open the temporary file containing the device ID
in_file = open("/tmp/howdy_picked_device", "r")
# Load it in, it should be a string
picked = in_file.read()
in_file.close()

# Remove the temporary file
os.unlink("/tmp/howdy_picked_device")

log("Upgrading pip to the latest version")

# Update pip
handleStatus(sc(["pip3", "install", "--upgrade", "pip"]))

dlib_archive = '/tmp/dlib_latest.tar.gz'

log('Downloading dlib')

loader = which('curl')
LOADER_CMD = None
if loader:
	LOADER_CMD = [loader, '--silent', '--retry', '5', '--location', '--output']
else:
	loader = which('wget')
	LOADER_CMD = [loader, '--quiet', '--tries', '5', '--output-document']

cmd = LOADER_CMD + [dlib_archive, 'https://api.github.com/repos/davisking/dlib/tarball/latest']

handleStatus(sc(cmd))

DLIB_DIR = None

excludes = re.compile(
	'davisking-dlib-\w+/(dlib/(http_client|java|matlab|test/)|'
	'(docs|examples|python_examples)|'
	'tools/(archive|convert_dlib_nets_to_caffe|htmlify|imglab|python/test|visual_studio_natvis))'
)
with tarfile.open(dlib_archive) as tf:
	for item in tf:
		# tarball contains directory davisking-dlib-<commit id>, so peek into archive for the name
		if not DLIB_DIR:
			DLIB_DIR = item.name

		# extract only files sufficent for building
		if not excludes.match(item.name):
			tf.extract(item, '/tmp')

os.unlink(dlib_archive)

log("Building dlib")

# Start the build
cmd = ["python3", "setup.py", "install"]

flags = ''
with open('/proc/cpuinfo') as info:
	for line in info:
		if 'flags' in line:
			flags = line
			break

if 'avx' in flags:
	cmd += ["--yes", "USE_AVX_INSTRUCTIONS"]
elif 'sse4' in flags:
	cmd += ["--yes", "USE_SSE4_INSTRUCTIONS"]
elif 'sse3' in flags:
	cmd += ["--yes", "USE_SSE3_INSTRUCTIONS"]
elif 'sse2' in flags:
	cmd += ["--yes", "USE_SSE2_INSTRUCTIONS"]

sp = subprocess.run(cmd, cwd=DLIB_DIR, stderr=subprocess.STDOUT)
handleStatus(sp.returncode)

# simple check for CUDA
cuda_used = 'DLIB WILL USE CUDA' in sp.stdout

log("Cleaning up dlib")

# Remove the no longer needed git clone
del sp
rmtree(DLIB_DIR)

log("Temporary dlib files removed")


log("Configuring howdy")

# Manually change the camera id to the one picked
for line in fileinput.input(["/lib/security/howdy/config.ini"], inplace=1):
	print(
		line
			.replace("device_path = none", "device_path = " + picked)
			.replace("use_cnn = false", "use_cnn = " + str(cuda_used).lower()),
		end=""
	)
print("Camera ID saved")

# Secure the howdy folder
handleStatus(sc(["chmod 744 -R /lib/security/howdy/"], shell=True))

# Allow anyone to execute the python CLI
os.chmod('/lib/security/howdy', 0o755)
os.chmod('/lib/security/howdy/cli.py', 0o755)
handleStatus(sc(["chmod 755 -R /lib/security/howdy/cli"], shell=True))
print("Permissions set")

# Make the CLI executable as howdy
os.symlink("/lib/security/howdy/cli.py", "/usr/local/bin/howdy")
os.chmod("/usr/local/bin/howdy", 0o755)
print("Howdy command installed")

log("Adding howdy as PAM module")

<<<<<<< HEAD
# Activate the pam-config file
handleStatus(subprocess.call(["pam-auth-update --package"], shell=True))
=======
# Will be filled with the actual output lines
outlines = []
# Will be fillled with lines that contain coloring
printlines = []
# Track if the new lines have been insterted yet
inserted = False

# Open the PAM config file
with open("/etc/pam.d/common-auth") as fp:
	for line in fp.readline():
		# Add the line to the output directly, we're not deleting anything
		outlines.append(line)

		# Print the comments in gray and don't insert into comments
		if line[:1] == "#":
			printlines.append("\033[37m" + line + "\033[0m")
		else:
			printlines.append(line)

			# If it's not a comment and we haven't inserted yet
			if not inserted:
				# Set both the comment and the linking line
				line_comment = "# Howdy IR face recognition\n"
				line_link	= "auth	sufficient			pam_python.so /lib/security/howdy/pam.py\n\n"

				# Add them to the output without any markup
				outlines.append(line_comment)
				outlines.append(line_link)

				# Make the print orange to make it clear what's being added
				printlines.append("\033[33m" + line_comment + "\033[0m")
				printlines.append("\033[33m" + line_link + "\033[0m")

				# Mark as inserted
				inserted = True

# Print a file Header
print("\033[33m" + ">>> START OF /etc/pam.d/common-auth" + "\033[0m")

# Loop though all printing lines and use the enters from the file
for line in printlines:
	print(line, end="")

# Print a footer
print("\033[33m" + ">>> END OF /etc/pam.d/common-auth" + "\033[0m" + "\n")

# Do not prompt for a yes if we're in no promt mode
if "HOWDY_NO_PROMPT" not in os.environ:
	# Ask the user if this change is okay
	print("Lines will be insterted in /etc/pam.d/common-auth as shown above")
	ans = input("Apply this change? [y/N]: ").strip().lower()

	# Abort the whole thing if it's not
	if ans not in ("y", "yes"):
		print("Interpreting as a \"NO\", aborting")
		sys.exit(1)

print("Adding lines to PAM\n")

# Write to PAM
with open("/etc/pam.d/common-auth", "w") as common_auth:
	common_auth.write("".join(outlines))
>>>>>>> b2f30d13

# Sign off
print("Installation complete.")<|MERGE_RESOLUTION|>--- conflicted
+++ resolved
@@ -1,6 +1,7 @@
 #!/usr/bin/python3
 # Installation script to install howdy
 # Executed after primary apt install
+
 
 def col(id):
 	"""Add color escape sequences"""
@@ -8,6 +9,7 @@
 	if id == 2: return "\033[33m"
 	if id == 3: return "\033[31m"
 	return "\033[0m"
+
 
 # Import required modules
 import fileinput
@@ -28,11 +30,13 @@
 	"""Print a nicely formatted line to stdout"""
 	print("\n>>> " + col(1) + text + col(0) + "\n")
 
+
 def handleStatus(status):
 	"""Abort if a command fails"""
 	if (status != 0):
 		print(col(3) + "Error while running last command" + col(0))
 		sys.exit(1)
+
 
 sc = subprocess.call
 
@@ -191,73 +195,8 @@
 
 log("Adding howdy as PAM module")
 
-<<<<<<< HEAD
 # Activate the pam-config file
 handleStatus(subprocess.call(["pam-auth-update --package"], shell=True))
-=======
-# Will be filled with the actual output lines
-outlines = []
-# Will be fillled with lines that contain coloring
-printlines = []
-# Track if the new lines have been insterted yet
-inserted = False
-
-# Open the PAM config file
-with open("/etc/pam.d/common-auth") as fp:
-	for line in fp.readline():
-		# Add the line to the output directly, we're not deleting anything
-		outlines.append(line)
-
-		# Print the comments in gray and don't insert into comments
-		if line[:1] == "#":
-			printlines.append("\033[37m" + line + "\033[0m")
-		else:
-			printlines.append(line)
-
-			# If it's not a comment and we haven't inserted yet
-			if not inserted:
-				# Set both the comment and the linking line
-				line_comment = "# Howdy IR face recognition\n"
-				line_link	= "auth	sufficient			pam_python.so /lib/security/howdy/pam.py\n\n"
-
-				# Add them to the output without any markup
-				outlines.append(line_comment)
-				outlines.append(line_link)
-
-				# Make the print orange to make it clear what's being added
-				printlines.append("\033[33m" + line_comment + "\033[0m")
-				printlines.append("\033[33m" + line_link + "\033[0m")
-
-				# Mark as inserted
-				inserted = True
-
-# Print a file Header
-print("\033[33m" + ">>> START OF /etc/pam.d/common-auth" + "\033[0m")
-
-# Loop though all printing lines and use the enters from the file
-for line in printlines:
-	print(line, end="")
-
-# Print a footer
-print("\033[33m" + ">>> END OF /etc/pam.d/common-auth" + "\033[0m" + "\n")
-
-# Do not prompt for a yes if we're in no promt mode
-if "HOWDY_NO_PROMPT" not in os.environ:
-	# Ask the user if this change is okay
-	print("Lines will be insterted in /etc/pam.d/common-auth as shown above")
-	ans = input("Apply this change? [y/N]: ").strip().lower()
-
-	# Abort the whole thing if it's not
-	if ans not in ("y", "yes"):
-		print("Interpreting as a \"NO\", aborting")
-		sys.exit(1)
-
-print("Adding lines to PAM\n")
-
-# Write to PAM
-with open("/etc/pam.d/common-auth", "w") as common_auth:
-	common_auth.write("".join(outlines))
->>>>>>> b2f30d13
 
 # Sign off
 print("Installation complete.")